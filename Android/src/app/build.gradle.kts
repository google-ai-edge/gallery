/*
 * Copyright 2025 Google LLC
 *
 * Licensed under the Apache License, Version 2.0 (the "License");
 * you may not use this file except in compliance with the License.
 * You may obtain a copy of the License at
 *
 *     http://www.apache.org/licenses/LICENSE-2.0
 *
 * Unless required by applicable law or agreed to in writing, software
 * distributed under the License is distributed on an "AS IS" BASIS,
 * WITHOUT WARRANTIES OR CONDITIONS OF ANY KIND, either express or implied.
 * See the License for the specific language governing permissions and
 * limitations under the License.
 */

plugins {
  alias(libs.plugins.android.application)
  alias(libs.plugins.kotlin.android)
  alias(libs.plugins.kotlin.compose)
  alias(libs.plugins.kotlin.serialization)
  alias(libs.plugins.protobuf)
}

android {
  namespace = "com.google.ai.edge.gallery"
  compileSdk = 36

  defaultConfig {
    applicationId = "com.google.aiedge.gallery"
    minSdk = 26
    targetSdk = 36
    versionCode = 1
    versionName = "1.0.4"

    // Needed for HuggingFace auth workflows.
    manifestPlaceholders["appAuthRedirectScheme"] = "com.google.ai.edge.gallery.oauth"

    testInstrumentationRunner = "androidx.test.runner.AndroidJUnitRunner"
  }

  buildTypes {
    release {
      isMinifyEnabled = false
      proguardFiles(getDefaultProguardFile("proguard-android-optimize.txt"), "proguard-rules.pro")
      signingConfig = signingConfigs.getByName("debug")
    }
  }
  compileOptions {
    sourceCompatibility = JavaVersion.VERSION_17
    targetCompatibility = JavaVersion.VERSION_17
  }
  kotlinOptions {
    jvmTarget = "17"
    freeCompilerArgs += "-Xcontext-receivers"
  }
  buildFeatures {
    compose = true
    buildConfig = true
  }
}

dependencies {
  implementation(libs.androidx.core.ktx)
  implementation(libs.androidx.lifecycle.runtime.ktx)
  implementation(libs.androidx.activity.compose)
  implementation(platform(libs.androidx.compose.bom))
  implementation(libs.androidx.ui)
  implementation(libs.androidx.ui.graphics)
  implementation(libs.androidx.ui.tooling.preview)
  implementation(libs.androidx.material3)
  implementation(libs.androidx.compose.navigation)
  implementation(libs.kotlinx.serialization.json)
  implementation(libs.material.icon.extended)
  implementation(libs.androidx.work.runtime)
  implementation(libs.androidx.datastore)
  implementation(libs.com.google.code.gson)
  implementation(libs.androidx.lifecycle.process)
  implementation(libs.mediapipe.tasks.text)
  implementation(libs.mediapipe.tasks.genai)
  implementation(libs.mediapipe.tasks.imagegen)
  implementation(libs.commonmark)
  implementation(libs.richtext)
  implementation(libs.tflite)
  implementation(libs.tflite.gpu)
  implementation(libs.tflite.support)
  implementation(libs.camerax.core)
  implementation(libs.camerax.camera2)
  implementation(libs.camerax.lifecycle)
  implementation(libs.camerax.view)
  implementation(libs.openid.appauth)
  implementation(libs.androidx.splashscreen)
  implementation(libs.protobuf.javalite)
  testImplementation(libs.junit)
  androidTestImplementation(libs.androidx.junit)
  androidTestImplementation(libs.androidx.espresso.core)
  androidTestImplementation(platform(libs.androidx.compose.bom))
  androidTestImplementation(libs.androidx.ui.test.junit4)
  debugImplementation(libs.androidx.ui.tooling)
  debugImplementation(libs.androidx.ui.test.manifest)
<<<<<<< HEAD
  implementation(libs.material)
=======
}

protobuf {
  protoc { artifact = "com.google.protobuf:protoc:4.26.1" }
  generateProtoTasks { all().forEach { it.plugins { create("java") { option("lite") } } } }
>>>>>>> 207cc508
}<|MERGE_RESOLUTION|>--- conflicted
+++ resolved
@@ -98,13 +98,10 @@
   androidTestImplementation(libs.androidx.ui.test.junit4)
   debugImplementation(libs.androidx.ui.tooling)
   debugImplementation(libs.androidx.ui.test.manifest)
-<<<<<<< HEAD
   implementation(libs.material)
-=======
 }
 
 protobuf {
   protoc { artifact = "com.google.protobuf:protoc:4.26.1" }
   generateProtoTasks { all().forEach { it.plugins { create("java") { option("lite") } } } }
->>>>>>> 207cc508
 }